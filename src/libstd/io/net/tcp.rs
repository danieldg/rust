// Copyright 2013-2014 The Rust Project Developers. See the COPYRIGHT
// file at the top-level directory of this distribution and at
// http://rust-lang.org/COPYRIGHT.
//
// Licensed under the Apache License, Version 2.0 <LICENSE-APACHE or
// http://www.apache.org/licenses/LICENSE-2.0> or the MIT license
// <LICENSE-MIT or http://opensource.org/licenses/MIT>, at your
// option. This file may not be copied, modified, or distributed
// except according to those terms.

//! TCP network connections
//!
//! This module contains the ability to open a TCP stream to a socket address,
//! as well as creating a socket server to accept incoming connections. The
//! destination and binding addresses can either be an IPv4 or IPv6 address.
//!
//! A TCP connection implements the `Reader` and `Writer` traits, while the TCP
//! listener (socket server) implements the `Listener` and `Acceptor` traits.

use clone::Clone;
use io::IoResult;
use result::Result::Err;
use io::net::ip::{SocketAddr, ToSocketAddr};
use io::{Reader, Writer, Listener, Acceptor};
use io::{standard_error, TimedOut};
use option::Option;
use option::Option::{None, Some};
use time::Duration;

use sys::tcp::TcpStream as TcpStreamImp;
use sys::tcp::TcpListener as TcpListenerImp;
use sys::tcp::TcpAcceptor as TcpAcceptorImp;

use sys_common;

/// A structure which represents a TCP stream between a local socket and a
/// remote socket.
///
/// The socket will be closed when the value is dropped.
///
/// # Example
///
/// ```no_run
/// use std::io::TcpStream;
///
/// {
///     let mut stream = TcpStream::connect("127.0.0.1:34254");
///
///     // ignore the Result
///     let _ = stream.write(&[1]);
///
///     let mut buf = [0];
///     let _ = stream.read(&mut buf); // ignore here too
/// } // the stream is closed here
/// ```
pub struct TcpStream {
    inner: TcpStreamImp,
}

impl TcpStream {
    fn new(s: TcpStreamImp) -> TcpStream {
        TcpStream { inner: s }
    }

    /// Open a TCP connection to a remote host.
    ///
    /// `addr` is an address of the remote host. Anything which implements `ToSocketAddr`
    /// trait can be supplied for the address; see this trait documentation for
    /// concrete examples.
    pub fn connect<A: ToSocketAddr>(addr: A) -> IoResult<TcpStream> {
        super::with_addresses(addr, |addr| {
            TcpStreamImp::connect(addr, None).map(TcpStream::new)
        })
    }

    /// Creates a TCP connection to a remote socket address, timing out after
    /// the specified duration.
    ///
    /// This is the same as the `connect` method, except that if the timeout
    /// specified elapses before a connection is made an error will be
    /// returned. The error's kind will be `TimedOut`.
    ///
    /// Same as the `connect` method, `addr` argument type can be anything which
    /// implements `ToSocketAddr` trait.
    ///
    /// If a `timeout` with zero or negative duration is specified then
    /// the function returns `Err`, with the error kind set to `TimedOut`.
    #[experimental = "the timeout argument may eventually change types"]
    pub fn connect_timeout<A: ToSocketAddr>(addr: A,
                                            timeout: Duration) -> IoResult<TcpStream> {
        if timeout <= Duration::milliseconds(0) {
            return Err(standard_error(TimedOut));
        }

        super::with_addresses(addr, |addr| {
            TcpStreamImp::connect(addr, Some(timeout.num_milliseconds() as u64))
                .map(TcpStream::new)
        })
    }

    /// Returns the socket address of the remote peer of this TCP connection.
    pub fn peer_name(&mut self) -> IoResult<SocketAddr> {
        self.inner.peer_name()
    }

    /// Returns the socket address of the local half of this TCP connection.
    pub fn socket_name(&mut self) -> IoResult<SocketAddr> {
        self.inner.socket_name()
    }

    /// Sets the nodelay flag on this connection to the boolean specified
    #[experimental]
    pub fn set_nodelay(&mut self, nodelay: bool) -> IoResult<()> {
        self.inner.set_nodelay(nodelay)
    }

    /// Sets the keepalive timeout to the timeout specified.
    ///
    /// If the value specified is `None`, then the keepalive flag is cleared on
    /// this connection. Otherwise, the keepalive timeout will be set to the
    /// specified time, in seconds.
    #[experimental]
    pub fn set_keepalive(&mut self, delay_in_seconds: Option<uint>) -> IoResult<()> {
        self.inner.set_keepalive(delay_in_seconds)
    }

    /// Closes the reading half of this connection.
    ///
    /// This method will close the reading portion of this connection, causing
    /// all pending and future reads to immediately return with an error.
    ///
    /// # Example
    ///
    /// ```no_run
    /// # #![allow(unused_must_use)]
    /// use std::io::timer;
    /// use std::io::TcpStream;
    /// use std::time::Duration;
    /// use std::thread::Thread;
    ///
    /// let mut stream = TcpStream::connect("127.0.0.1:34254").unwrap();
    /// let stream2 = stream.clone();
    ///
    /// let _t = Thread::spawn(move|| {
    ///     // close this stream after one second
    ///     timer::sleep(Duration::seconds(1));
    ///     let mut stream = stream2;
    ///     stream.close_read();
    /// }).detach();
    ///
    /// // wait for some data, will get canceled after one second
    /// let mut buf = [0];
    /// stream.read(&mut buf);
    /// ```
    ///
    /// Note that this method affects all cloned handles associated with this
    /// stream, not just this one handle.
    pub fn close_read(&mut self) -> IoResult<()> {
        self.inner.close_read()
    }

    /// Closes the writing half of this connection.
    ///
    /// This method will close the writing portion of this connection, causing
    /// all future writes to immediately return with an error.
    ///
    /// Note that this method affects all cloned handles associated with this
    /// stream, not just this one handle.
    pub fn close_write(&mut self) -> IoResult<()> {
        self.inner.close_write()
    }

    /// Sets a timeout, in milliseconds, for blocking operations on this stream.
    ///
    /// This function will set a timeout for all blocking operations (including
    /// reads and writes) on this stream. The timeout specified is a relative
    /// time, in milliseconds, into the future after which point operations will
    /// time out. This means that the timeout must be reset periodically to keep
    /// it from expiring. Specifying a value of `None` will clear the timeout
    /// for this stream.
    ///
    /// The timeout on this stream is local to this stream only. Setting a
    /// timeout does not affect any other cloned instances of this stream, nor
    /// does the timeout propagated to cloned handles of this stream. Setting
    /// this timeout will override any specific read or write timeouts
    /// previously set for this stream.
    ///
    /// For clarification on the semantics of interrupting a read and a write,
    /// take a look at `set_read_timeout` and `set_write_timeout`.
    #[experimental = "the timeout argument may change in type and value"]
    pub fn set_timeout(&mut self, timeout_ms: Option<u64>) {
        self.inner.set_timeout(timeout_ms)
    }

    /// Sets the timeout for read operations on this stream.
    ///
    /// See documentation in `set_timeout` for the semantics of this read time.
    /// This will overwrite any previous read timeout set through either this
    /// function or `set_timeout`.
    ///
    /// # Errors
    ///
    /// When this timeout expires, if there is no pending read operation, no
    /// action is taken. Otherwise, the read operation will be scheduled to
    /// promptly return. If a timeout error is returned, then no data was read
    /// during the timeout period.
    #[experimental = "the timeout argument may change in type and value"]
    pub fn set_read_timeout(&mut self, timeout_ms: Option<u64>) {
        self.inner.set_read_timeout(timeout_ms)
    }

    /// Sets the timeout for write operations on this stream.
    ///
    /// See documentation in `set_timeout` for the semantics of this write time.
    /// This will overwrite any previous write timeout set through either this
    /// function or `set_timeout`.
    ///
    /// # Errors
    ///
    /// When this timeout expires, if there is no pending write operation, no
    /// action is taken. Otherwise, the pending write operation will be
    /// scheduled to promptly return. The actual state of the underlying stream
    /// is not specified.
    ///
    /// The write operation may return an error of type `ShortWrite` which
    /// indicates that the object is known to have written an exact number of
    /// bytes successfully during the timeout period, and the remaining bytes
    /// were never written.
    ///
    /// If the write operation returns `TimedOut`, then it the timeout primitive
    /// does not know how many bytes were written as part of the timeout
    /// operation. It may be the case that bytes continue to be written in an
    /// asynchronous fashion after the call to write returns.
    #[experimental = "the timeout argument may change in type and value"]
    pub fn set_write_timeout(&mut self, timeout_ms: Option<u64>) {
        self.inner.set_write_timeout(timeout_ms)
    }
}

impl Clone for TcpStream {
    /// Creates a new handle to this TCP stream, allowing for simultaneous reads
    /// and writes of this connection.
    ///
    /// The underlying TCP stream will not be closed until all handles to the
    /// stream have been deallocated. All handles will also follow the same
    /// stream, but two concurrent reads will not receive the same data.
    /// Instead, the first read will receive the first packet received, and the
    /// second read will receive the second packet.
    fn clone(&self) -> TcpStream {
        TcpStream { inner: self.inner.clone() }
    }
}

impl Reader for TcpStream {
    fn read(&mut self, buf: &mut [u8]) -> IoResult<uint> {
        self.inner.read(buf)
    }
}

impl Writer for TcpStream {
    fn write(&mut self, buf: &[u8]) -> IoResult<()> {
        self.inner.write(buf)
    }
}

impl sys_common::AsInner<TcpStreamImp> for TcpStream {
    fn as_inner(&self) -> &TcpStreamImp {
        &self.inner
    }
}

/// A structure representing a socket server. This listener is used to create a
/// `TcpAcceptor` which can be used to accept sockets on a local port.
///
/// # Example
///
/// ```rust
/// # fn main() { }
/// # fn foo() {
/// # #![allow(dead_code)]
/// use std::io::{TcpListener, TcpStream};
/// use std::io::{Acceptor, Listener};
/// use std::thread::Thread;
///
/// let listener = TcpListener::bind("127.0.0.1:80").unwrap();
///
/// // bind the listener to the specified address
/// let mut acceptor = listener.listen().unwrap();
///
/// fn handle_client(mut stream: TcpStream) {
///     // ...
/// # &mut stream; // silence unused mutability/variable warning
/// }
/// // accept connections and process them, spawning a new tasks for each one
/// for stream in acceptor.incoming() {
///     match stream {
///         Err(e) => { /* connection failed */ }
///         Ok(stream) => Thread::spawn(move|| {
///             // connection succeeded
///             handle_client(stream)
///         }).detach()
///     }
/// }
///
/// // close the socket server
/// drop(acceptor);
/// # }
/// ```
pub struct TcpListener {
    inner: TcpListenerImp,
}

impl TcpListener {
    /// Creates a new `TcpListener` which will be bound to the specified address.
    /// This listener is not ready for accepting connections, `listen` must be called
    /// on it before that's possible.
    ///
    /// Binding with a port number of 0 will request that the OS assigns a port
    /// to this listener. The port allocated can be queried via the
    /// `socket_name` function.
    ///
    /// The address type can be any implementer of `ToSocketAddr` trait. See its
    /// documentation for concrete examples.
    pub fn bind<A: ToSocketAddr>(addr: A) -> IoResult<TcpListener> {
        super::with_addresses(addr, |addr| {
            TcpListenerImp::bind(addr).map(|inner| TcpListener { inner: inner })
        })
    }

    /// Returns the local socket address of this listener.
    pub fn socket_name(&mut self) -> IoResult<SocketAddr> {
        self.inner.socket_name()
    }
}

impl Listener<TcpStream, TcpAcceptor> for TcpListener {
    fn listen(self) -> IoResult<TcpAcceptor> {
        self.inner.listen(128).map(|a| TcpAcceptor { inner: a })
    }
}

impl sys_common::AsInner<TcpListenerImp> for TcpListener {
    fn as_inner(&self) -> &TcpListenerImp {
        &self.inner
    }
}

/// The accepting half of a TCP socket server. This structure is created through
/// a `TcpListener`'s `listen` method, and this object can be used to accept new
/// `TcpStream` instances.
pub struct TcpAcceptor {
    inner: TcpAcceptorImp,
}

impl TcpAcceptor {
    /// Prevents blocking on all future accepts after `ms` milliseconds have
    /// elapsed.
    ///
    /// This function is used to set a deadline after which this acceptor will
    /// time out accepting any connections. The argument is the relative
    /// distance, in milliseconds, to a point in the future after which all
    /// accepts will fail.
    ///
    /// If the argument specified is `None`, then any previously registered
    /// timeout is cleared.
    ///
    /// A timeout of `0` can be used to "poll" this acceptor to see if it has
    /// any pending connections. All pending connections will be accepted,
    /// regardless of whether the timeout has expired or not (the accept will
    /// not block in this case).
    ///
    /// # Example
    ///
    /// ```no_run
    /// # #![allow(experimental)]
    /// use std::io::TcpListener;
    /// use std::io::{Listener, Acceptor, TimedOut};
    ///
    /// let mut a = TcpListener::bind("127.0.0.1:8482").listen().unwrap();
    ///
    /// // After 100ms have passed, all accepts will fail
    /// a.set_timeout(Some(100));
    ///
    /// match a.accept() {
    ///     Ok(..) => println!("accepted a socket"),
    ///     Err(ref e) if e.kind == TimedOut => { println!("timed out!"); }
    ///     Err(e) => println!("err: {}", e),
    /// }
    ///
    /// // Reset the timeout and try again
    /// a.set_timeout(Some(100));
    /// let socket = a.accept();
    ///
    /// // Clear the timeout and block indefinitely waiting for a connection
    /// a.set_timeout(None);
    /// let socket = a.accept();
    /// ```
    #[experimental = "the type of the argument and name of this function are \
                      subject to change"]
    pub fn set_timeout(&mut self, ms: Option<u64>) { self.inner.set_timeout(ms); }

    /// Closes the accepting capabilities of this acceptor.
    ///
    /// This function is similar to `TcpStream`'s `close_{read,write}` methods
    /// in that it will affect *all* cloned handles of this acceptor's original
    /// handle.
    ///
    /// Once this function succeeds, all future calls to `accept` will return
    /// immediately with an error, preventing all future calls to accept. The
    /// underlying socket will not be relinquished back to the OS until all
    /// acceptors have been deallocated.
    ///
    /// This is useful for waking up a thread in an accept loop to indicate that
    /// it should exit.
    ///
    /// # Example
    ///
    /// ```
    /// # #![allow(experimental)]
    /// use std::io::{TcpListener, Listener, Acceptor, EndOfFile};
    /// use std::thread::Thread;
    ///
    /// let mut a = TcpListener::bind("127.0.0.1:8482").listen().unwrap();
    /// let a2 = a.clone();
    ///
    /// let _t = Thread::spawn(move|| {
    ///     let mut a2 = a2;
    ///     for socket in a2.incoming() {
    ///         match socket {
    ///             Ok(s) => { /* handle s */ }
    ///             Err(ref e) if e.kind == EndOfFile => break, // closed
    ///             Err(e) => panic!("unexpected error: {}", e),
    ///         }
    ///     }
    /// }).detach();
    ///
    /// # fn wait_for_sigint() {}
    /// // Now that our accept loop is running, wait for the program to be
    /// // requested to exit.
    /// wait_for_sigint();
    ///
    /// // Signal our accept loop to exit
    /// assert!(a.close_accept().is_ok());
    /// ```
    #[experimental]
    pub fn close_accept(&mut self) -> IoResult<()> {
        self.inner.close_accept()
    }
}

impl Acceptor<TcpStream> for TcpAcceptor {
    fn accept(&mut self) -> IoResult<TcpStream> {
        self.inner.accept().map(TcpStream::new)
    }
}

impl Clone for TcpAcceptor {
    /// Creates a new handle to this TCP acceptor, allowing for simultaneous
    /// accepts.
    ///
    /// The underlying TCP acceptor will not be closed until all handles to the
    /// acceptor have been deallocated. Incoming connections will be received on
    /// at most once acceptor, the same connection will not be accepted twice.
    ///
    /// The `close_accept` method will shut down *all* acceptors cloned from the
    /// same original acceptor, whereas the `set_timeout` method only affects
    /// the selector that it is called on.
    ///
    /// This function is useful for creating a handle to invoke `close_accept`
    /// on to wake up any other task blocked in `accept`.
    fn clone(&self) -> TcpAcceptor {
        TcpAcceptor { inner: self.inner.clone() }
    }
}

impl sys_common::AsInner<TcpAcceptorImp> for TcpAcceptor {
    fn as_inner(&self) -> &TcpAcceptorImp {
        &self.inner
    }
}

#[cfg(test)]
#[allow(experimental)]
mod test {
    use prelude::v1::*;

<<<<<<< HEAD
    use comm::channel;
    use thread::Thread;
    use io::net::tcp::*;
    use io::net::ip::*;
    use io::{EndOfFile, TimedOut, IoError, ShortWrite, OtherIoError, ConnectionAborted};
    use io::{ConnectionRefused, ConnectionReset, BrokenPipe, NotConnected};
    use io::{PermissionDenied, Listener, Acceptor};
    use io::test::*;
=======
    use sync::mpsc::channel;
    use thread::Thread;
    use io::net::tcp::*;
    use io::net::ip::*;
    use io::test::*;
    use io::{EndOfFile, TimedOut, ShortWrite, IoError};
    use io::{ConnectionRefused, BrokenPipe, ConnectionAborted};
    use io::{ConnectionReset, NotConnected, PermissionDenied, OtherIoError};
    use io::{Acceptor, Listener};
>>>>>>> bc83a009

    // FIXME #11530 this fails on android because tests are run as root
    #[cfg_attr(any(windows, target_os = "android"), ignore)]
    #[test]
    fn bind_error() {
        match TcpListener::bind("0.0.0.0:1") {
            Ok(..) => panic!(),
            Err(e) => assert_eq!(e.kind, PermissionDenied),
        }
    }

    #[test]
    fn connect_error() {
        match TcpStream::connect("0.0.0.0:1") {
            Ok(..) => panic!(),
            Err(e) => assert_eq!(e.kind, ConnectionRefused),
        }
    }

    #[test]
    fn listen_ip4_localhost() {
        let socket_addr = next_test_ip4();
        let listener = TcpListener::bind(socket_addr);
        let mut acceptor = listener.listen();

        let _t = Thread::spawn(move|| {
            let mut stream = TcpStream::connect(("localhost", socket_addr.port));
            stream.write(&[144]).unwrap();
        });

        let mut stream = acceptor.accept();
        let mut buf = [0];
        stream.read(&mut buf).unwrap();
        assert!(buf[0] == 144);
    }

    #[test]
    fn connect_localhost() {
        let addr = next_test_ip4();
        let mut acceptor = TcpListener::bind(addr).listen();

        let _t = Thread::spawn(move|| {
            let mut stream = TcpStream::connect(("localhost", addr.port));
            stream.write(&[64]).unwrap();
        });

        let mut stream = acceptor.accept();
        let mut buf = [0];
        stream.read(&mut buf).unwrap();
        assert!(buf[0] == 64);
    }

    #[test]
    fn connect_ip4_loopback() {
        let addr = next_test_ip4();
        let mut acceptor = TcpListener::bind(addr).listen();

        let _t = Thread::spawn(move|| {
            let mut stream = TcpStream::connect(("127.0.0.1", addr.port));
            stream.write(&[44]).unwrap();
        });

        let mut stream = acceptor.accept();
        let mut buf = [0];
        stream.read(&mut buf).unwrap();
        assert!(buf[0] == 44);
    }

    #[test]
    fn connect_ip6_loopback() {
        let addr = next_test_ip6();
        let mut acceptor = TcpListener::bind(addr).listen();

        let _t = Thread::spawn(move|| {
            let mut stream = TcpStream::connect(("::1", addr.port));
            stream.write(&[66]).unwrap();
        });

        let mut stream = acceptor.accept();
        let mut buf = [0];
        stream.read(&mut buf).unwrap();
        assert!(buf[0] == 66);
    }

    #[test]
    fn smoke_test_ip4() {
        let addr = next_test_ip4();
        let mut acceptor = TcpListener::bind(addr).listen();

        let _t = Thread::spawn(move|| {
            let mut stream = TcpStream::connect(addr);
            stream.write(&[99]).unwrap();
        });

        let mut stream = acceptor.accept();
        let mut buf = [0];
        stream.read(&mut buf).unwrap();
        assert!(buf[0] == 99);
    }

    #[test]
    fn smoke_test_ip6() {
        let addr = next_test_ip6();
        let mut acceptor = TcpListener::bind(addr).listen();

        let _t = Thread::spawn(move|| {
            let mut stream = TcpStream::connect(addr);
            stream.write(&[99]).unwrap();
        });

        let mut stream = acceptor.accept();
        let mut buf = [0];
        stream.read(&mut buf).unwrap();
        assert!(buf[0] == 99);
    }

    #[test]
    fn read_eof_ip4() {
        let addr = next_test_ip4();
        let mut acceptor = TcpListener::bind(addr).listen();

        let _t = Thread::spawn(move|| {
            let _stream = TcpStream::connect(addr);
            // Close
        });

        let mut stream = acceptor.accept();
        let mut buf = [0];
        let nread = stream.read(&mut buf);
        assert!(nread.is_err());
    }

    #[test]
    fn read_eof_ip6() {
        let addr = next_test_ip6();
        let mut acceptor = TcpListener::bind(addr).listen();

        let _t = Thread::spawn(move|| {
            let _stream = TcpStream::connect(addr);
            // Close
        });

        let mut stream = acceptor.accept();
        let mut buf = [0];
        let nread = stream.read(&mut buf);
        assert!(nread.is_err());
    }

    #[test]
    fn read_eof_twice_ip4() {
        let addr = next_test_ip4();
        let mut acceptor = TcpListener::bind(addr).listen();

        let _t = Thread::spawn(move|| {
            let _stream = TcpStream::connect(addr);
            // Close
        });

        let mut stream = acceptor.accept();
        let mut buf = [0];
        let nread = stream.read(&mut buf);
        assert!(nread.is_err());

        match stream.read(&mut buf) {
            Ok(..) => panic!(),
            Err(ref e) => {
                assert!(e.kind == NotConnected || e.kind == EndOfFile,
                        "unknown kind: {}", e.kind);
            }
        }
    }

    #[test]
    fn read_eof_twice_ip6() {
        let addr = next_test_ip6();
        let mut acceptor = TcpListener::bind(addr).listen();

        let _t = Thread::spawn(move|| {
            let _stream = TcpStream::connect(addr);
            // Close
        });

        let mut stream = acceptor.accept();
        let mut buf = [0];
        let nread = stream.read(&mut buf);
        assert!(nread.is_err());

        match stream.read(&mut buf) {
            Ok(..) => panic!(),
            Err(ref e) => {
                assert!(e.kind == NotConnected || e.kind == EndOfFile,
                        "unknown kind: {}", e.kind);
            }
        }
    }

    #[test]
    fn write_close_ip4() {
        let addr = next_test_ip4();
        let mut acceptor = TcpListener::bind(addr).listen();

        let (tx, rx) = channel();
        let _t = Thread::spawn(move|| {
            drop(TcpStream::connect(addr));
            tx.send(()).unwrap();
        });

        let mut stream = acceptor.accept();
        rx.recv().unwrap();
        let buf = [0];
        match stream.write(&buf) {
            Ok(..) => {}
            Err(e) => {
                assert!(e.kind == ConnectionReset ||
                        e.kind == BrokenPipe ||
                        e.kind == ConnectionAborted,
                        "unknown error: {}", e);
            }
        }
    }

    #[test]
    fn write_close_ip6() {
        let addr = next_test_ip6();
        let mut acceptor = TcpListener::bind(addr).listen();

        let (tx, rx) = channel();
        let _t = Thread::spawn(move|| {
            drop(TcpStream::connect(addr));
            tx.send(()).unwrap();
        });

        let mut stream = acceptor.accept();
        rx.recv().unwrap();
        let buf = [0];
        match stream.write(&buf) {
            Ok(..) => {}
            Err(e) => {
                assert!(e.kind == ConnectionReset ||
                        e.kind == BrokenPipe ||
                        e.kind == ConnectionAborted,
                        "unknown error: {}", e);
            }
        }
    }

    #[test]
    fn multiple_connect_serial_ip4() {
        let addr = next_test_ip4();
        let max = 10u;
        let mut acceptor = TcpListener::bind(addr).listen();

        let _t = Thread::spawn(move|| {
            for _ in range(0, max) {
                let mut stream = TcpStream::connect(addr);
                stream.write(&[99]).unwrap();
            }
        });

        for ref mut stream in acceptor.incoming().take(max) {
            let mut buf = [0];
            stream.read(&mut buf).unwrap();
            assert_eq!(buf[0], 99);
        }
    }

    #[test]
    fn multiple_connect_serial_ip6() {
        let addr = next_test_ip6();
        let max = 10u;
        let mut acceptor = TcpListener::bind(addr).listen();

        let _t = Thread::spawn(move|| {
            for _ in range(0, max) {
                let mut stream = TcpStream::connect(addr);
                stream.write(&[99]).unwrap();
            }
        });

        for ref mut stream in acceptor.incoming().take(max) {
            let mut buf = [0];
            stream.read(&mut buf).unwrap();
            assert_eq!(buf[0], 99);
        }
    }

    #[test]
    fn multiple_connect_interleaved_greedy_schedule_ip4() {
        let addr = next_test_ip4();
        static MAX: int = 10;
        let acceptor = TcpListener::bind(addr).listen();

        let _t = Thread::spawn(move|| {
            let mut acceptor = acceptor;
            for (i, stream) in acceptor.incoming().enumerate().take(MAX as uint) {
                // Start another task to handle the connection
                let _t = Thread::spawn(move|| {
                    let mut stream = stream;
                    let mut buf = [0];
                    stream.read(&mut buf).unwrap();
                    assert!(buf[0] == i as u8);
                    debug!("read");
                });
            }
        });

        connect(0, addr);

        fn connect(i: int, addr: SocketAddr) {
            if i == MAX { return }

            let _t = Thread::spawn(move|| {
                debug!("connecting");
                let mut stream = TcpStream::connect(addr);
                // Connect again before writing
                connect(i + 1, addr);
                debug!("writing");
                stream.write(&[i as u8]).unwrap();
            });
        }
    }

    #[test]
    fn multiple_connect_interleaved_greedy_schedule_ip6() {
        let addr = next_test_ip6();
        static MAX: int = 10;
        let acceptor = TcpListener::bind(addr).listen();

        let _t = Thread::spawn(move|| {
            let mut acceptor = acceptor;
            for (i, stream) in acceptor.incoming().enumerate().take(MAX as uint) {
                // Start another task to handle the connection
                let _t = Thread::spawn(move|| {
                    let mut stream = stream;
                    let mut buf = [0];
                    stream.read(&mut buf).unwrap();
                    assert!(buf[0] == i as u8);
                    debug!("read");
                });
            }
        });

        connect(0, addr);

        fn connect(i: int, addr: SocketAddr) {
            if i == MAX { return }

            let _t = Thread::spawn(move|| {
                debug!("connecting");
                let mut stream = TcpStream::connect(addr);
                // Connect again before writing
                connect(i + 1, addr);
                debug!("writing");
                stream.write(&[i as u8]).unwrap();
            });
        }
    }

    #[test]
    fn multiple_connect_interleaved_lazy_schedule_ip4() {
        static MAX: int = 10;
        let addr = next_test_ip4();
        let acceptor = TcpListener::bind(addr).listen();

        let _t = Thread::spawn(move|| {
            let mut acceptor = acceptor;
            for stream in acceptor.incoming().take(MAX as uint) {
                // Start another task to handle the connection
                let _t = Thread::spawn(move|| {
                    let mut stream = stream;
                    let mut buf = [0];
                    stream.read(&mut buf).unwrap();
                    assert!(buf[0] == 99);
                    debug!("read");
                });
            }
        });

        connect(0, addr);

        fn connect(i: int, addr: SocketAddr) {
            if i == MAX { return }

            let _t = Thread::spawn(move|| {
                debug!("connecting");
                let mut stream = TcpStream::connect(addr);
                // Connect again before writing
                connect(i + 1, addr);
                debug!("writing");
                stream.write(&[99]).unwrap();
            });
        }
    }

    #[test]
    fn multiple_connect_interleaved_lazy_schedule_ip6() {
        static MAX: int = 10;
        let addr = next_test_ip6();
        let acceptor = TcpListener::bind(addr).listen();

        let _t = Thread::spawn(move|| {
            let mut acceptor = acceptor;
            for stream in acceptor.incoming().take(MAX as uint) {
                // Start another task to handle the connection
                let _t = Thread::spawn(move|| {
                    let mut stream = stream;
                    let mut buf = [0];
                    stream.read(&mut buf).unwrap();
                    assert!(buf[0] == 99);
                    debug!("read");
                });
            }
        });

        connect(0, addr);

        fn connect(i: int, addr: SocketAddr) {
            if i == MAX { return }

            let _t = Thread::spawn(move|| {
                debug!("connecting");
                let mut stream = TcpStream::connect(addr);
                // Connect again before writing
                connect(i + 1, addr);
                debug!("writing");
                stream.write(&[99]).unwrap();
            });
        }
    }

    pub fn socket_name(addr: SocketAddr) {
        let mut listener = TcpListener::bind(addr).unwrap();

        // Make sure socket_name gives
        // us the socket we binded to.
        let so_name = listener.socket_name();
        assert!(so_name.is_ok());
        assert_eq!(addr, so_name.unwrap());
    }

    pub fn peer_name(addr: SocketAddr) {
        let acceptor = TcpListener::bind(addr).listen();
        let _t = Thread::spawn(move|| {
            let mut acceptor = acceptor;
            acceptor.accept().unwrap();
        });

        let stream = TcpStream::connect(addr);

        assert!(stream.is_ok());
        let mut stream = stream.unwrap();

        // Make sure peer_name gives us the
        // address/port of the peer we've
        // connected to.
        let peer_name = stream.peer_name();
        assert!(peer_name.is_ok());
        assert_eq!(addr, peer_name.unwrap());
    }

    #[test]
    fn socket_and_peer_name_ip4() {
        peer_name(next_test_ip4());
        socket_name(next_test_ip4());
    }

    #[test]
    fn socket_and_peer_name_ip6() {
        // FIXME: peer name is not consistent
        //peer_name(next_test_ip6());
        socket_name(next_test_ip6());
    }

    #[test]
    fn partial_read() {
        let addr = next_test_ip4();
        let (tx, rx) = channel();
        let _t = Thread::spawn(move|| {
            let mut srv = TcpListener::bind(addr).listen().unwrap();
            tx.send(()).unwrap();
            let mut cl = srv.accept().unwrap();
            cl.write(&[10]).unwrap();
            let mut b = [0];
            cl.read(&mut b).unwrap();
            tx.send(()).unwrap();
        });

        rx.recv().unwrap();
        let mut c = TcpStream::connect(addr).unwrap();
        let mut b = [0; 10];
        assert_eq!(c.read(&mut b), Ok(1));
        c.write(&[1]).unwrap();
        rx.recv().unwrap();
    }

    #[test]
    fn double_bind() {
        let addr = next_test_ip4();
        let listener = TcpListener::bind(addr).unwrap().listen();
        assert!(listener.is_ok());
        match TcpListener::bind(addr).listen() {
            Ok(..) => panic!(),
            Err(e) => {
                assert!(e.kind == ConnectionRefused || e.kind == OtherIoError,
                        "unknown error: {} {}", e, e.kind);
            }
        }
    }

    #[test]
    fn fast_rebind() {
        let addr = next_test_ip4();
        let (tx, rx) = channel();

        let _t = Thread::spawn(move|| {
<<<<<<< HEAD
            rx.recv();
=======
            rx.recv().unwrap();
>>>>>>> bc83a009
            let _stream = TcpStream::connect(addr).unwrap();
            // Close
            rx.recv().unwrap();
        });

        {
            let mut acceptor = TcpListener::bind(addr).listen();
            tx.send(()).unwrap();
            {
                let _stream = acceptor.accept().unwrap();
                // Close client
                tx.send(()).unwrap();
            }
            // Close listener
        }
        let _listener = TcpListener::bind(addr);
    }

    #[test]
    fn tcp_clone_smoke() {
        let addr = next_test_ip4();
        let mut acceptor = TcpListener::bind(addr).listen();

        let _t = Thread::spawn(move|| {
            let mut s = TcpStream::connect(addr);
            let mut buf = [0, 0];
            assert_eq!(s.read(&mut buf), Ok(1));
            assert_eq!(buf[0], 1);
            s.write(&[2]).unwrap();
        });

        let mut s1 = acceptor.accept().unwrap();
        let s2 = s1.clone();

        let (tx1, rx1) = channel();
        let (tx2, rx2) = channel();
        let _t = Thread::spawn(move|| {
            let mut s2 = s2;
            rx1.recv().unwrap();
            s2.write(&[1]).unwrap();
            tx2.send(()).unwrap();
        });
        tx1.send(()).unwrap();
        let mut buf = [0, 0];
        assert_eq!(s1.read(&mut buf), Ok(1));
        rx2.recv().unwrap();
    }

    #[test]
    fn tcp_clone_two_read() {
        let addr = next_test_ip6();
        let mut acceptor = TcpListener::bind(addr).listen();
        let (tx1, rx) = channel();
        let tx2 = tx1.clone();

        let _t = Thread::spawn(move|| {
            let mut s = TcpStream::connect(addr);
            s.write(&[1]).unwrap();
            rx.recv().unwrap();
            s.write(&[2]).unwrap();
            rx.recv().unwrap();
        });

        let mut s1 = acceptor.accept().unwrap();
        let s2 = s1.clone();

        let (done, rx) = channel();
        let _t = Thread::spawn(move|| {
            let mut s2 = s2;
            let mut buf = [0, 0];
            s2.read(&mut buf).unwrap();
            tx2.send(()).unwrap();
            done.send(()).unwrap();
        });
        let mut buf = [0, 0];
        s1.read(&mut buf).unwrap();
        tx1.send(()).unwrap();

        rx.recv().unwrap();
    }

    #[test]
    fn tcp_clone_two_write() {
        let addr = next_test_ip4();
        let mut acceptor = TcpListener::bind(addr).listen();

        let _t = Thread::spawn(move|| {
            let mut s = TcpStream::connect(addr);
            let mut buf = [0, 1];
            s.read(&mut buf).unwrap();
            s.read(&mut buf).unwrap();
        });

        let mut s1 = acceptor.accept().unwrap();
        let s2 = s1.clone();

        let (done, rx) = channel();
        let _t = Thread::spawn(move|| {
            let mut s2 = s2;
            s2.write(&[1]).unwrap();
            done.send(()).unwrap();
        });
        s1.write(&[2]).unwrap();

        rx.recv().unwrap();
    }

    #[test]
    fn shutdown_smoke() {
        let addr = next_test_ip4();
        let a = TcpListener::bind(addr).unwrap().listen();
        let _t = Thread::spawn(move|| {
            let mut a = a;
            let mut c = a.accept().unwrap();
            assert_eq!(c.read_to_end(), Ok(vec!()));
            c.write(&[1]).unwrap();
        });

        let mut s = TcpStream::connect(addr).unwrap();
        assert!(s.inner.close_write().is_ok());
        assert!(s.write(&[1]).is_err());
        assert_eq!(s.read_to_end(), Ok(vec!(1)));
    }

    #[test]
    fn accept_timeout() {
        let addr = next_test_ip4();
        let mut a = TcpListener::bind(addr).unwrap().listen().unwrap();

        a.set_timeout(Some(10));

        // Make sure we time out once and future invocations also time out
        let err = a.accept().err().unwrap();
        assert_eq!(err.kind, TimedOut);
        let err = a.accept().err().unwrap();
        assert_eq!(err.kind, TimedOut);

        // Also make sure that even though the timeout is expired that we will
        // continue to receive any pending connections.
        //
        // FIXME: freebsd apparently never sees the pending connection, but
        //        testing manually always works. Need to investigate this
        //        flakiness.
        if !cfg!(target_os = "freebsd") {
            let (tx, rx) = channel();
            let _t = Thread::spawn(move|| {
<<<<<<< HEAD
                tx.send(TcpStream::connect(addr).unwrap());
=======
                tx.send(TcpStream::connect(addr).unwrap()).unwrap();
>>>>>>> bc83a009
            });
            let _l = rx.recv().unwrap();
            for i in range(0i, 1001) {
                match a.accept() {
                    Ok(..) => break,
                    Err(ref e) if e.kind == TimedOut => {}
                    Err(e) => panic!("error: {}", e),
                }
                ::thread::Thread::yield_now();
                if i == 1000 { panic!("should have a pending connection") }
            }
        }

        // Unset the timeout and make sure that this always blocks.
        a.set_timeout(None);
        let _t = Thread::spawn(move|| {
            drop(TcpStream::connect(addr).unwrap());
        });
        a.accept().unwrap();
    }

    #[test]
    fn close_readwrite_smoke() {
        let addr = next_test_ip4();
        let a = TcpListener::bind(addr).listen().unwrap();
        let (_tx, rx) = channel::<()>();
        Thread::spawn(move|| {
            let mut a = a;
            let _s = a.accept().unwrap();
<<<<<<< HEAD
            let _ = rx.recv_opt();
=======
            let _ = rx.recv().unwrap();
>>>>>>> bc83a009
        }).detach();

        let mut b = [0];
        let mut s = TcpStream::connect(addr).unwrap();
        let mut s2 = s.clone();

        // closing should prevent reads/writes
        s.close_write().unwrap();
        assert!(s.write(&[0]).is_err());
        s.close_read().unwrap();
        assert!(s.read(&mut b).is_err());

        // closing should affect previous handles
        assert!(s2.write(&[0]).is_err());
        assert!(s2.read(&mut b).is_err());

        // closing should affect new handles
        let mut s3 = s.clone();
        assert!(s3.write(&[0]).is_err());
        assert!(s3.read(&mut b).is_err());

        // make sure these don't die
        let _ = s2.close_read();
        let _ = s2.close_write();
        let _ = s3.close_read();
        let _ = s3.close_write();
    }

    #[test]
    fn close_read_wakes_up() {
        let addr = next_test_ip4();
        let a = TcpListener::bind(addr).listen().unwrap();
        let (_tx, rx) = channel::<()>();
        Thread::spawn(move|| {
            let mut a = a;
            let _s = a.accept().unwrap();
<<<<<<< HEAD
            let _ = rx.recv_opt();
=======
            let _ = rx.recv().unwrap();
>>>>>>> bc83a009
        }).detach();

        let mut s = TcpStream::connect(addr).unwrap();
        let s2 = s.clone();
        let (tx, rx) = channel();
        let _t = Thread::spawn(move|| {
            let mut s2 = s2;
            assert!(s2.read(&mut [0]).is_err());
            tx.send(()).unwrap();
        });
        // this should wake up the child task
        s.close_read().unwrap();

        // this test will never finish if the child doesn't wake up
        rx.recv().unwrap();
    }

    #[test]
    fn readwrite_timeouts() {
        let addr = next_test_ip6();
        let mut a = TcpListener::bind(addr).listen().unwrap();
        let (tx, rx) = channel::<()>();
        Thread::spawn(move|| {
            let mut s = TcpStream::connect(addr).unwrap();
            rx.recv().unwrap();
            assert!(s.write(&[0]).is_ok());
<<<<<<< HEAD
            let _ = rx.recv_opt();
=======
            let _ = rx.recv();
>>>>>>> bc83a009
        }).detach();

        let mut s = a.accept().unwrap();
        s.set_timeout(Some(20));
        assert_eq!(s.read(&mut [0]).err().unwrap().kind, TimedOut);
        assert_eq!(s.read(&mut [0]).err().unwrap().kind, TimedOut);

        s.set_timeout(Some(20));
        for i in range(0i, 1001) {
            match s.write(&[0; 128 * 1024]) {
                Ok(()) | Err(IoError { kind: ShortWrite(..), .. }) => {},
                Err(IoError { kind: TimedOut, .. }) => break,
                Err(e) => panic!("{}", e),
           }
           if i == 1000 { panic!("should have filled up?!"); }
        }
        assert_eq!(s.write(&[0]).err().unwrap().kind, TimedOut);

        tx.send(()).unwrap();
        s.set_timeout(None);
        assert_eq!(s.read(&mut [0, 0]), Ok(1));
    }

    #[test]
    fn read_timeouts() {
        let addr = next_test_ip6();
        let mut a = TcpListener::bind(addr).listen().unwrap();
        let (tx, rx) = channel::<()>();
        Thread::spawn(move|| {
            let mut s = TcpStream::connect(addr).unwrap();
            rx.recv().unwrap();
            let mut amt = 0;
            while amt < 100 * 128 * 1024 {
                match s.read(&mut [0;128 * 1024]) {
                    Ok(n) => { amt += n; }
                    Err(e) => panic!("{}", e),
                }
            }
<<<<<<< HEAD
            let _ = rx.recv_opt();
=======
            let _ = rx.recv();
>>>>>>> bc83a009
        }).detach();

        let mut s = a.accept().unwrap();
        s.set_read_timeout(Some(20));
        assert_eq!(s.read(&mut [0]).err().unwrap().kind, TimedOut);
        assert_eq!(s.read(&mut [0]).err().unwrap().kind, TimedOut);

        tx.send(()).unwrap();
        for _ in range(0i, 100) {
            assert!(s.write(&[0;128 * 1024]).is_ok());
        }
    }

    #[test]
    fn write_timeouts() {
        let addr = next_test_ip6();
        let mut a = TcpListener::bind(addr).listen().unwrap();
        let (tx, rx) = channel::<()>();
        Thread::spawn(move|| {
            let mut s = TcpStream::connect(addr).unwrap();
            rx.recv().unwrap();
            assert!(s.write(&[0]).is_ok());
<<<<<<< HEAD
            let _ = rx.recv_opt();
=======
            let _ = rx.recv();
>>>>>>> bc83a009
        }).detach();

        let mut s = a.accept().unwrap();
        s.set_write_timeout(Some(20));
        for i in range(0i, 1001) {
            match s.write(&[0; 128 * 1024]) {
                Ok(()) | Err(IoError { kind: ShortWrite(..), .. }) => {},
                Err(IoError { kind: TimedOut, .. }) => break,
                Err(e) => panic!("{}", e),
           }
           if i == 1000 { panic!("should have filled up?!"); }
        }
        assert_eq!(s.write(&[0]).err().unwrap().kind, TimedOut);

        tx.send(()).unwrap();
        assert!(s.read(&mut [0]).is_ok());
    }

    #[test]
    fn timeout_concurrent_read() {
        let addr = next_test_ip6();
        let mut a = TcpListener::bind(addr).listen().unwrap();
        let (tx, rx) = channel::<()>();
        Thread::spawn(move|| {
            let mut s = TcpStream::connect(addr).unwrap();
            rx.recv().unwrap();
            assert_eq!(s.write(&[0]), Ok(()));
<<<<<<< HEAD
            let _ = rx.recv_opt();
=======
            let _ = rx.recv();
>>>>>>> bc83a009
        }).detach();

        let mut s = a.accept().unwrap();
        let s2 = s.clone();
        let (tx2, rx2) = channel();
        let _t = Thread::spawn(move|| {
            let mut s2 = s2;
            assert_eq!(s2.read(&mut [0]), Ok(1));
            tx2.send(()).unwrap();
        });

        s.set_read_timeout(Some(20));
        assert_eq!(s.read(&mut [0]).err().unwrap().kind, TimedOut);
        tx.send(()).unwrap();

        rx2.recv().unwrap();
    }

    #[test]
    fn clone_while_reading() {
        let addr = next_test_ip6();
        let listen = TcpListener::bind(addr);
        let mut accept = listen.listen().unwrap();

        // Enqueue a task to write to a socket
        let (tx, rx) = channel();
        let (txdone, rxdone) = channel();
        let txdone2 = txdone.clone();
        let _t = Thread::spawn(move|| {
            let mut tcp = TcpStream::connect(addr).unwrap();
            rx.recv().unwrap();
            tcp.write_u8(0).unwrap();
            txdone2.send(()).unwrap();
        });

        // Spawn off a reading clone
        let tcp = accept.accept().unwrap();
        let tcp2 = tcp.clone();
        let txdone3 = txdone.clone();
        let _t = Thread::spawn(move|| {
            let mut tcp2 = tcp2;
            tcp2.read_u8().unwrap();
            txdone3.send(()).unwrap();
        });

        // Try to ensure that the reading clone is indeed reading
        for _ in range(0i, 50) {
            ::thread::Thread::yield_now();
        }

        // clone the handle again while it's reading, then let it finish the
        // read.
        let _ = tcp.clone();
        tx.send(()).unwrap();
        rxdone.recv().unwrap();
        rxdone.recv().unwrap();
    }

    #[test]
    fn clone_accept_smoke() {
        let addr = next_test_ip4();
        let l = TcpListener::bind(addr);
        let mut a = l.listen().unwrap();
        let mut a2 = a.clone();

        let _t = Thread::spawn(move|| {
            let _ = TcpStream::connect(addr);
        });
        let _t = Thread::spawn(move|| {
            let _ = TcpStream::connect(addr);
        });

        assert!(a.accept().is_ok());
        assert!(a2.accept().is_ok());
    }

    #[test]
    fn clone_accept_concurrent() {
        let addr = next_test_ip4();
        let l = TcpListener::bind(addr);
        let a = l.listen().unwrap();
        let a2 = a.clone();

        let (tx, rx) = channel();
        let tx2 = tx.clone();

<<<<<<< HEAD
        let _t = Thread::spawn(move|| { let mut a = a; tx.send(a.accept()) });
        let _t = Thread::spawn(move|| { let mut a = a2; tx2.send(a.accept()) });
=======
        let _t = Thread::spawn(move|| {
            let mut a = a;
            tx.send(a.accept()).unwrap();
        });
        let _t = Thread::spawn(move|| {
            let mut a = a2;
            tx2.send(a.accept()).unwrap();
        });
>>>>>>> bc83a009

        let _t = Thread::spawn(move|| {
            let _ = TcpStream::connect(addr);
        });
        let _t = Thread::spawn(move|| {
            let _ = TcpStream::connect(addr);
        });

        assert!(rx.recv().unwrap().is_ok());
        assert!(rx.recv().unwrap().is_ok());
    }

    #[test]
    fn close_accept_smoke() {
        let addr = next_test_ip4();
        let l = TcpListener::bind(addr);
        let mut a = l.listen().unwrap();

        a.close_accept().unwrap();
        assert_eq!(a.accept().err().unwrap().kind, EndOfFile);
    }

    #[test]
    fn close_accept_concurrent() {
        let addr = next_test_ip4();
        let l = TcpListener::bind(addr);
        let a = l.listen().unwrap();
        let mut a2 = a.clone();

        let (tx, rx) = channel();
        let _t = Thread::spawn(move|| {
            let mut a = a;
            tx.send(a.accept()).unwrap();
        });
        a2.close_accept().unwrap();

        assert_eq!(rx.recv().unwrap().err().unwrap().kind, EndOfFile);
    }
}<|MERGE_RESOLUTION|>--- conflicted
+++ resolved
@@ -484,16 +484,6 @@
 mod test {
     use prelude::v1::*;
 
-<<<<<<< HEAD
-    use comm::channel;
-    use thread::Thread;
-    use io::net::tcp::*;
-    use io::net::ip::*;
-    use io::{EndOfFile, TimedOut, IoError, ShortWrite, OtherIoError, ConnectionAborted};
-    use io::{ConnectionRefused, ConnectionReset, BrokenPipe, NotConnected};
-    use io::{PermissionDenied, Listener, Acceptor};
-    use io::test::*;
-=======
     use sync::mpsc::channel;
     use thread::Thread;
     use io::net::tcp::*;
@@ -503,7 +493,6 @@
     use io::{ConnectionRefused, BrokenPipe, ConnectionAborted};
     use io::{ConnectionReset, NotConnected, PermissionDenied, OtherIoError};
     use io::{Acceptor, Listener};
->>>>>>> bc83a009
 
     // FIXME #11530 this fails on android because tests are run as root
     #[cfg_attr(any(windows, target_os = "android"), ignore)]
@@ -1019,11 +1008,7 @@
         let (tx, rx) = channel();
 
         let _t = Thread::spawn(move|| {
-<<<<<<< HEAD
-            rx.recv();
-=======
             rx.recv().unwrap();
->>>>>>> bc83a009
             let _stream = TcpStream::connect(addr).unwrap();
             // Close
             rx.recv().unwrap();
@@ -1170,11 +1155,7 @@
         if !cfg!(target_os = "freebsd") {
             let (tx, rx) = channel();
             let _t = Thread::spawn(move|| {
-<<<<<<< HEAD
-                tx.send(TcpStream::connect(addr).unwrap());
-=======
                 tx.send(TcpStream::connect(addr).unwrap()).unwrap();
->>>>>>> bc83a009
             });
             let _l = rx.recv().unwrap();
             for i in range(0i, 1001) {
@@ -1204,11 +1185,7 @@
         Thread::spawn(move|| {
             let mut a = a;
             let _s = a.accept().unwrap();
-<<<<<<< HEAD
-            let _ = rx.recv_opt();
-=======
             let _ = rx.recv().unwrap();
->>>>>>> bc83a009
         }).detach();
 
         let mut b = [0];
@@ -1245,11 +1222,7 @@
         Thread::spawn(move|| {
             let mut a = a;
             let _s = a.accept().unwrap();
-<<<<<<< HEAD
-            let _ = rx.recv_opt();
-=======
             let _ = rx.recv().unwrap();
->>>>>>> bc83a009
         }).detach();
 
         let mut s = TcpStream::connect(addr).unwrap();
@@ -1276,11 +1249,7 @@
             let mut s = TcpStream::connect(addr).unwrap();
             rx.recv().unwrap();
             assert!(s.write(&[0]).is_ok());
-<<<<<<< HEAD
-            let _ = rx.recv_opt();
-=======
             let _ = rx.recv();
->>>>>>> bc83a009
         }).detach();
 
         let mut s = a.accept().unwrap();
@@ -1319,11 +1288,7 @@
                     Err(e) => panic!("{}", e),
                 }
             }
-<<<<<<< HEAD
-            let _ = rx.recv_opt();
-=======
             let _ = rx.recv();
->>>>>>> bc83a009
         }).detach();
 
         let mut s = a.accept().unwrap();
@@ -1346,11 +1311,7 @@
             let mut s = TcpStream::connect(addr).unwrap();
             rx.recv().unwrap();
             assert!(s.write(&[0]).is_ok());
-<<<<<<< HEAD
-            let _ = rx.recv_opt();
-=======
             let _ = rx.recv();
->>>>>>> bc83a009
         }).detach();
 
         let mut s = a.accept().unwrap();
@@ -1378,11 +1339,7 @@
             let mut s = TcpStream::connect(addr).unwrap();
             rx.recv().unwrap();
             assert_eq!(s.write(&[0]), Ok(()));
-<<<<<<< HEAD
-            let _ = rx.recv_opt();
-=======
             let _ = rx.recv();
->>>>>>> bc83a009
         }).detach();
 
         let mut s = a.accept().unwrap();
@@ -1469,10 +1426,6 @@
         let (tx, rx) = channel();
         let tx2 = tx.clone();
 
-<<<<<<< HEAD
-        let _t = Thread::spawn(move|| { let mut a = a; tx.send(a.accept()) });
-        let _t = Thread::spawn(move|| { let mut a = a2; tx2.send(a.accept()) });
-=======
         let _t = Thread::spawn(move|| {
             let mut a = a;
             tx.send(a.accept()).unwrap();
@@ -1481,7 +1434,6 @@
             let mut a = a2;
             tx2.send(a.accept()).unwrap();
         });
->>>>>>> bc83a009
 
         let _t = Thread::spawn(move|| {
             let _ = TcpStream::connect(addr);
