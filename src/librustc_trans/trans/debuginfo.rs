--- conflicted
+++ resolved
@@ -473,15 +473,9 @@
                                                         &mut unique_type_id);
             },
             _ => {
-<<<<<<< HEAD
-                cx.sess().bug(format!("get_unique_type_id_of_type() - unexpected type: {}, {}",
+                cx.sess().bug(format!("get_unique_type_id_of_type() - unexpected type: {}, {:?}",
                                       ppaux::ty_to_string(cx.tcx(), type_).index(&FullRange),
                                       type_.sty).index(&FullRange))
-=======
-                cx.sess().bug(format!("get_unique_type_id_of_type() - unexpected type: {}, {:?}",
-                                      ppaux::ty_to_string(cx.tcx(), type_)[],
-                                      type_.sty)[])
->>>>>>> 44440e5c
             }
         };
 
@@ -804,25 +798,15 @@
                                 format!("debuginfo::\
                                          create_global_var_metadata() -
                                          Captured var-id refers to \
-<<<<<<< HEAD
-                                         unexpected ast_item variant: {}",
+                                         unexpected ast_item variant: {:?}",
                                         var_item).index(&FullRange))
-=======
-                                         unexpected ast_item variant: {:?}",
-                                        var_item)[])
->>>>>>> 44440e5c
                 }
             }
         },
         _ => cx.sess().bug(format!("debuginfo::create_global_var_metadata() \
                                     - Captured var-id refers to unexpected \
-<<<<<<< HEAD
-                                    ast_map variant: {}",
+                                    ast_map variant: {:?}",
                                    var_item).index(&FullRange))
-=======
-                                    ast_map variant: {:?}",
-                                   var_item)[])
->>>>>>> 44440e5c
     };
 
     let (file_metadata, line_number) = if span != codemap::DUMMY_SP {
@@ -930,13 +914,8 @@
                                 format!(
                                 "debuginfo::create_captured_var_metadata() - \
                                  Captured var-id refers to unexpected \
-<<<<<<< HEAD
-                                 ast_map variant: {}",
+                                 ast_map variant: {:?}",
                                  ast_item).index(&FullRange));
-=======
-                                 ast_map variant: {:?}",
-                                 ast_item)[]);
->>>>>>> 44440e5c
                 }
             }
         }
@@ -945,13 +924,8 @@
               .span_bug(span,
                         format!("debuginfo::create_captured_var_metadata() - \
                                  Captured var-id refers to unexpected \
-<<<<<<< HEAD
-                                 ast_map variant: {}",
+                                 ast_map variant: {:?}",
                                 ast_item).index(&FullRange));
-=======
-                                 ast_map variant: {:?}",
-                                ast_item)[]);
->>>>>>> 44440e5c
         }
     };
 
@@ -1347,13 +1321,8 @@
                 _ => {
                     cx.sess()
                       .bug(format!("create_function_debug_context: \
-<<<<<<< HEAD
-                                    unexpected sort of node: {}",
+                                    unexpected sort of node: {:?}",
                                     fnitem).index(&FullRange))
-=======
-                                    unexpected sort of node: {:?}",
-                                    fnitem)[])
->>>>>>> 44440e5c
                 }
             }
         }
@@ -1363,13 +1332,8 @@
             return FunctionDebugContext::FunctionWithoutDebugInfo;
         }
         _ => cx.sess().bug(format!("create_function_debug_context: \
-<<<<<<< HEAD
-                                    unexpected sort of node: {}",
+                                    unexpected sort of node: {:?}",
                                    fnitem).index(&FullRange))
-=======
-                                    unexpected sort of node: {:?}",
-                                   fnitem)[])
->>>>>>> 44440e5c
     };
 
     // This can be the case for functions inlined from another crate
@@ -1805,13 +1769,8 @@
             let node = fcx.ccx.tcx().map.get(node_id);
 
             fcx.ccx.sess().span_bug(error_reporting_span,
-<<<<<<< HEAD
-                format!("debuginfo: Could not find scope info for node {}",
+                format!("debuginfo: Could not find scope info for node {:?}",
                         node).index(&FullRange));
-=======
-                format!("debuginfo: Could not find scope info for node {:?}",
-                        node)[]);
->>>>>>> 44440e5c
         }
     }
 }
@@ -3052,13 +3011,8 @@
                                    usage_site_span).finalize(cx)
         }
         _ => {
-<<<<<<< HEAD
-            cx.sess().bug(format!("debuginfo: unexpected type in type_metadata: {}",
+            cx.sess().bug(format!("debuginfo: unexpected type in type_metadata: {:?}",
                                   sty).index(&FullRange))
-=======
-            cx.sess().bug(format!("debuginfo: unexpected type in type_metadata: {:?}",
-                                  sty)[])
->>>>>>> 44440e5c
         }
     };
 
@@ -4068,13 +4022,8 @@
             Some(node) => node,
             None => {
                 cx.sess().bug(format!("debuginfo::namespace_for_item(): \
-<<<<<<< HEAD
-                                       path too short for {}",
+                                       path too short for {:?}",
                                       def_id).index(&FullRange));
-=======
-                                       path too short for {:?}",
-                                      def_id)[]);
->>>>>>> 44440e5c
             }
         }
     })
